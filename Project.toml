name = "Wannier"
uuid = "2b19380a-1f7e-4d7d-b1b8-8aa60b3321c9"
authors = ["Junfeng Qiao <qiaojunfeng@outlook.com>"]
version = "0.1.0"

[deps]
Colors = "5ae59095-9a9b-59fe-a467-6f913c188581"
Comonicon = "863f3e99-da2a-4334-8734-de3dacbe5542"
Configurations = "5218b696-f38b-4ac9-8b61-a12ec717816d"
Dates = "ade2ca70-3891-5945-98fb-dc099432e06a"
DelimitedFiles = "8bb1440f-4735-579b-a4ab-409b98df4dab"
FFTW = "7a1cc6ca-52ef-59f5-83cd-3a7055c09341"
FINUFFT = "d8beea63-0952-562e-9c6a-8e8ef7364055"
GarishPrint = "b0ab02a7-8576-43f7-aa76-eaa7c3897c54"
LinearAlgebra = "37e2e46d-f89d-539d-b4ee-838fcccc9c8e"
NLSolversBase = "d41bc354-129a-5804-8e4c-c37616107c6c"
NearestNeighbors = "b8a86587-4115-5ab1-83bc-aa920d37bbce"
Optim = "429524aa-4258-5aef-a3af-852621145aeb"
PackageCompiler = "9b87118b-4619-50d2-8e1e-99f35a4d4d9d"
Printf = "de0858da-6303-5e67-8744-51eddeeeb8d7"
Serialization = "9e88b42a-f829-5b0c-bbe9-9e923198166b"
StaticArrays = "90137ffa-7385-5640-81b9-e52037218182"
YAML = "ddb6d928-2868-570f-bddf-ab3f9cf99eb6"

[compat]
<<<<<<< HEAD
FFTW = "1"
=======
StaticArrays = "1"
FINUFFT = "3"
NearestNeighbors = "0.4"
Optim = "1"
Comonicon = "0.12"
Colors = "0.12"
Configurations = "0.17"
GarishPrint = "0.5"
>>>>>>> 76a0efbb
julia = "1"

[extras]
JuliaFormatter = "98e50ef6-434e-11e9-1051-2b60c6c9e899"
Revise = "295af30f-e4ad-537b-8983-00126c2a3abe"
Test = "8dfed614-e22c-5e08-85e1-65c5234f0b40"

[targets]
test = ["Test"]<|MERGE_RESOLUTION|>--- conflicted
+++ resolved
@@ -23,9 +23,7 @@
 YAML = "ddb6d928-2868-570f-bddf-ab3f9cf99eb6"
 
 [compat]
-<<<<<<< HEAD
 FFTW = "1"
-=======
 StaticArrays = "1"
 FINUFFT = "3"
 NearestNeighbors = "0.4"
@@ -34,7 +32,6 @@
 Colors = "0.12"
 Configurations = "0.17"
 GarishPrint = "0.5"
->>>>>>> 76a0efbb
 julia = "1"
 
 [extras]
