--- conflicted
+++ resolved
@@ -23,13 +23,10 @@
 YAML = "ddb6d928-2868-570f-bddf-ab3f9cf99eb6"
 
 [compat]
-<<<<<<< HEAD
 Comonicon = "0.12"
-=======
 Colors = "0.12"
 Configurations = "0.17"
 GarishPrint = "0.5"
->>>>>>> 72452d17
 julia = "1"
 
 [extras]
